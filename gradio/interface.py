--- conflicted
+++ resolved
@@ -211,14 +211,8 @@
 
         self.article = article
         self.thumbnail = thumbnail
+        
         theme = theme if theme is not None else os.getenv("GRADIO_THEME", "default")
-<<<<<<< HEAD
-        if theme not in (
-            "default", "huggingface", "grass", "peach", "darkdefault", 
-            "darkhuggingface", "darkgrass", "darkpeach"):
-            raise ValueError("Invalid theme name.")
-=======
-
         DEPRECATED_THEME_MAP = {"darkdefault": "default", "darkhuggingface": "dark-huggingface", "darkpeach": "dark-peach", "darkgrass": "dark-grass"}
         VALID_THEME_SET = ("default", "huggingface", "seafoam", "grass", "peach", "dark", "dark-huggingface", "dark-seafoam", "dark-grass", "dark-peach")
         if theme in DEPRECATED_THEME_MAP:
@@ -226,9 +220,8 @@
             theme = DEPRECATED_THEME_MAP[theme]
         elif theme not in VALID_THEME_SET:
             raise ValueError(f"Invalid theme name, theme must be one of: {', '.join(VALID_THEME_SET)}")
->>>>>>> 87f86aad
         self.theme = theme
-        
+
         self.height = height
         self.width = width
         if self.height is not None or self.width is not None:
